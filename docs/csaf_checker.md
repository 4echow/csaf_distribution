--- conflicted
+++ resolved
@@ -102,15 +102,10 @@
 All interval boundaries are inclusive.
 
 You can ignore certain advisories while checking by specifying a list
-<<<<<<< HEAD
-of regular expressions to match their URLs by using the `ignorepattern` option. 
-E.g. `-i='.*white.*' -i='*.red.*'` will ignore files which URLs contain the sub strings **white** or **red**.
-=======
 of regular expressions to match their URLs by using the `ignorepattern`
 option.
 E.g. `-i='.*white.*' -i='*.red.*'` will ignore files which URLs contain
 the sub strings **white** or **red**.
->>>>>>> main
 In the config file this has to be noted as:
 ```
 ignorepattern = [".*white.*", ".*red.*"]
