// This file is Free Software under the MIT License
// without warranty, see README.md and LICENSES/MIT.txt for details.
//
// SPDX-License-Identifier: MIT
//
// SPDX-FileCopyrightText: 2022 German Federal Office for Information Security (BSI) <https://www.bsi.bund.de>
// Software-Engineering: 2022 Intevation GmbH <https://intevation.de>

// Package main implements the csaf_downloader tool.
package main

import (
	"fmt"
	"log"
	"net/http"
	"os"

	"github.com/csaf-poc/csaf_distribution/util"
	"github.com/jessevdk/go-flags"
)

type options struct {
<<<<<<< HEAD
	Directory *string  `short:"d" long:"directory" description:"DIRectory to store the downloaded files in" value-name:"DIR"`
	Insecure  bool     `long:"insecure" description:"Do not check TLS certificates from provider"`
	Version   bool     `long:"version" description:"Display version of the binary"`
	Verbose   bool     `long:"verbose" short:"v" description:"Verbose output"`
	Rate      *float64 `long:"rate" short:"r" description:"The average upper limit of https operations per second"`

	RemoteValidator        string   `long:"validator" description:"URL to validate documents remotely" value-name:"URL"`
	RemoteValidatorCache   string   `long:"validatorcache" description:"FILE to cache remote validations" value-name:"FILE"`
	RemoteValidatorPresets []string `long:"validatorpreset" description:"One or more presets to validate remotely" default:"mandatory"`
=======
	Directory   *string     `short:"d" long:"directory" description:"Directory to store the downloaded files in"`
	Insecure    bool        `long:"insecure" description:"Do not check TLS certificates from provider"`
	Version     bool        `long:"version" description:"Display version of the binary"`
	Verbose     bool        `long:"verbose" short:"v" description:"Verbose output"`
	Rate        *float64    `long:"rate" short:"r" description:"The average upper limit of https operations per second"`
	ExtraHeader http.Header `long:"header" short:"H" description:"One or more extra HTTP header fields"`
>>>>>>> ddf07473
}

func errCheck(err error) {
	if err != nil {
		if flags.WroteHelp(err) {
			os.Exit(0)
		}
		log.Fatalf("error: %v\n", err)
	}
}

func run(opts *options, domains []string) error {
	d, err := newDownloader(opts)
	if err != nil {
		return err
	}
	defer d.close()
	return d.run(domains)
}

func main() {

	opts := new(options)

	parser := flags.NewParser(opts, flags.Default)
	parser.Usage = "[OPTIONS] domain..."
	domains, err := parser.Parse()
	errCheck(err)

	if opts.Version {
		fmt.Println(util.SemVersion)
		return
	}

	if len(domains) == 0 {
		log.Println("No domains given.")
		return
	}

	errCheck(run(opts, domains))
}<|MERGE_RESOLUTION|>--- conflicted
+++ resolved
@@ -20,24 +20,17 @@
 )
 
 type options struct {
-<<<<<<< HEAD
 	Directory *string  `short:"d" long:"directory" description:"DIRectory to store the downloaded files in" value-name:"DIR"`
 	Insecure  bool     `long:"insecure" description:"Do not check TLS certificates from provider"`
 	Version   bool     `long:"version" description:"Display version of the binary"`
 	Verbose   bool     `long:"verbose" short:"v" description:"Verbose output"`
 	Rate      *float64 `long:"rate" short:"r" description:"The average upper limit of https operations per second"`
 
+	ExtraHeader http.Header `long:"header" short:"H" description:"One or more extra HTTP header fields"`
+
 	RemoteValidator        string   `long:"validator" description:"URL to validate documents remotely" value-name:"URL"`
 	RemoteValidatorCache   string   `long:"validatorcache" description:"FILE to cache remote validations" value-name:"FILE"`
 	RemoteValidatorPresets []string `long:"validatorpreset" description:"One or more presets to validate remotely" default:"mandatory"`
-=======
-	Directory   *string     `short:"d" long:"directory" description:"Directory to store the downloaded files in"`
-	Insecure    bool        `long:"insecure" description:"Do not check TLS certificates from provider"`
-	Version     bool        `long:"version" description:"Display version of the binary"`
-	Verbose     bool        `long:"verbose" short:"v" description:"Verbose output"`
-	Rate        *float64    `long:"rate" short:"r" description:"The average upper limit of https operations per second"`
-	ExtraHeader http.Header `long:"header" short:"H" description:"One or more extra HTTP header fields"`
->>>>>>> ddf07473
 }
 
 func errCheck(err error) {
